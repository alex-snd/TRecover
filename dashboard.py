from typing import Tuple, List

import streamlit as st
import torch

from zreader.config import var
from zreader.utils.beam_search import beam_search, dashboard_loop
from zreader.utils.inference import data_to_columns, create_noisy_columns
from zreader.utils.transform import columns_to_tensor, tensor_to_target
from zreader.utils.visualization import visualize_columns, visualize_target

max_chars = 256
device = torch.device('cuda' if torch.cuda.is_available() else 'cpu')
model = torch.hub.load('alex-snd/ZReader', model='zreader', version='latest').to(device)


def main() -> None:
    st.set_page_config(
        layout='wide',
        initial_sidebar_state='expanded')

<<<<<<< HEAD
    st.info('Test - 3 GitHub actions')
=======
    if 'history' not in st.session_state:
        st.session_state.history = list()

    if 'data' not in st.session_state:
        st.session_state.data = ''

    if 'regenerate' not in st.session_state:
        st.session_state.regenerate = False

    if 'columns' not in st.session_state:
        st.session_state.columns = None

    sidebar()


def set_regenerate() -> None:
    st.session_state.regenerate = True


def unset_regenerate() -> None:
    st.session_state.regenerate = False


def sidebar() -> None:
    st.sidebar.header('Sections')

    option = st.sidebar.radio('', ('Inference', 'Inference history'))

    if option == 'Inference':
        is_plain, min_noise, max_noise, bw = inference_sidebar()
        inference_page(is_plain, min_noise, max_noise, bw)
    else:
        history_sidebar()
        history_page()


def inference_sidebar() -> Tuple[bool, int, int, int]:
    st.sidebar.text('\n')

    st.sidebar.header('Data parameters')

    data_type = st.sidebar.radio('Input type', ('Plain text', 'Noisy columns'), key='data_type',
                                 index=0 if 'Plain text' == st.session_state.get('data_type', 'Plain text') else 1)
    is_plain = data_type == 'Plain text'

    st.sidebar.text('\n')

    if is_plain:
        min_noise, max_noise = st.sidebar.slider('\nNoise range', 0, 25, key='noise_range',
                                                 value=st.session_state.get('noise_range', (0, 5)),
                                                 on_change=set_regenerate)
    else:
        min_noise, max_noise = 0, 0

    bw = st.sidebar.slider('Beam search width', 1, 26, key='beam_width',
                           value=st.session_state.get('beam_width', 5))

    if max_noise > var.MAX_NOISE:
        st.sidebar.warning('Max noise value is too large. This will entail poor performance')

    return is_plain, min_noise, max_noise + 1, bw


def history_sidebar() -> None:
    pass


def save_to_history(is_plain: bool,
                    min_noise: int,
                    max_noise: int,
                    bw: int,
                    columns: List[str],
                    chains: List[Tuple[str, float]]
                    ) -> None:
    text = st.session_state.data if is_plain else None

    st.session_state.history.append((is_plain, text, min_noise, max_noise, bw, columns, chains))


@st.cache(ttl=3600, show_spinner=False, suppress_st_warning=True)
def predict(columns: List[str], bw: int) -> List[Tuple[str, float]]:
    src = columns_to_tensor(columns, device)

    chains = beam_search(src, model, bw, device, beam_loop=dashboard_loop)
    chains = [(visualize_target(tensor_to_target(chain)), prob) for (chain, prob) in chains]

    return chains


def get_noisy_columns(data: str, min_noise: int, max_noise: int) -> List[str]:
    columns = create_noisy_columns(data, min_noise, max_noise)

    return [''.join(set(c)) for c in columns]  # kinda shuffle columns


def inference_page(is_plain: bool, min_noise: int, max_noise: int, bw: int) -> None:
    input_label = 'Insert plain data' if is_plain else 'Insert noisy columns separated by spaces'
    st.subheader(input_label)
    data = st.text_input('', value=st.session_state.data, max_chars=max_chars)

    if not data:
        st.stop()

    if is_plain:
        if st.session_state.regenerate or not st.session_state.columns or data != st.session_state.data:
            columns = get_noisy_columns(data, min_noise, max_noise)
            st.session_state.columns = columns
            unset_regenerate()
        else:
            columns = st.session_state.columns
    else:
        columns = data_to_columns(data, separator=' ')

    st.session_state.data = data

    st.subheader('\nColumns')
    st.text(visualize_columns(columns, delimiter=''))
    st.subheader('\n')

    placeholder = st.empty()
    zread_field, regen_filed = placeholder.columns([.07, 1])

    if is_plain:
        regen_filed.button('Regenerate', on_click=set_regenerate)

    if columns and zread_field.button('Zread'):
        if st.session_state.is_unix:
            with placeholder.container():
                progress_bar_placeholder = st.empty()
                st.button('Stop')

                with progress_bar_placeholder:
                    chains = predict(columns, bw)
        else:
            with placeholder:
                chains = predict(columns, bw)

        with placeholder.container():
            st.subheader('\nPrediction')
            st.text('\n\n'.join(chain for chain, _ in chains))

            if st.button('Clear'):
                st.session_state.task_id = None

        save_to_history(is_plain, min_noise, max_noise, bw, columns, chains)


def history_page() -> None:
    st.header('Inference History')

    if len(st.session_state.history) == 0:
        st.info('No records saved')
        return

    for record_id, (is_plain, text, min_noise, max_noise, bw, columns, chains) in enumerate(st.session_state.history,
                                                                                            start=1):
        st.info(f'Record {record_id}')

        if is_plain:
            st.text(f'Plain data: {text}')

        st.text(f'Noise range: [{min_noise}, {max_noise}]')
        st.text(f'Beam search width: {bw}')

        st.text('Columns:')
        st.text(visualize_columns(columns, delimiter=''))

        st.text('Prediction:')
        st.text('\n\n'.join(chain for chain, _ in chains))
>>>>>>> d014bc48


if __name__ == '__main__':
    main()<|MERGE_RESOLUTION|>--- conflicted
+++ resolved
@@ -19,9 +19,6 @@
         layout='wide',
         initial_sidebar_state='expanded')
 
-<<<<<<< HEAD
-    st.info('Test - 3 GitHub actions')
-=======
     if 'history' not in st.session_state:
         st.session_state.history = list()
 
@@ -191,7 +188,6 @@
 
         st.text('Prediction:')
         st.text('\n\n'.join(chain for chain, _ in chains))
->>>>>>> d014bc48
 
 
 if __name__ == '__main__':
